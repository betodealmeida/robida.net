--- conflicted
+++ resolved
@@ -5,7 +5,6 @@
 ## TODO
 
 - [X] MicroPub
-<<<<<<< HEAD
 - [X] IndieAuth
 - [ ] Passkeys
 - [ ] RSS/Atom/XSLT
@@ -16,12 +15,4 @@
 - [ ] Syndication
 - [ ] Gemini
 - [ ] Titan?
-- [ ] RelMeAuth?
-=======
-- [ ] IndieAuth
-- [ ] MicroSub
-- [ ] WebSub
-- [ ] WebMentions
-- [ ] ActivityPub
-- [ ] Syndication
->>>>>>> 9f881bfb
+- [ ] RelMeAuth?